--- conflicted
+++ resolved
@@ -31,11 +31,7 @@
     light::{Light, PointLight},
     mtl::{Material, MaterialDefaults},
     palette::{LinSrgba, Srgb},
-<<<<<<< HEAD
-    pass::{DrawFlat2DDesc, DrawPbrDesc, DrawPbrTransparentDesc, DrawFlat2DTransparentDesc, DrawUiDesc},
-=======
-    pass::{DrawFlat2DDesc, DrawFlat2DTransparentDesc, DrawPbrDesc, DrawPbrTransparentDesc},
->>>>>>> 5c369811
+    pass::{DrawFlat2DDesc, DrawFlat2DTransparentDesc, DrawPbrDesc, DrawPbrTransparentDesc, DrawUiDesc},
     rendy::{
         factory::Factory,
         graph::{
@@ -190,14 +186,9 @@
         };
 
         println!("Create spheres");
-<<<<<<< HEAD
-        const NUM_ROWS: usize = 25;
-        const NUM_COLS: usize = 25;
-=======
         const NUM_ROWS: usize = 15;
         const NUM_COLS: usize = 15;
         const NUM_PLANES: usize = 2;
->>>>>>> 5c369811
 
         let mut mtls = Vec::with_capacity(100);
 
